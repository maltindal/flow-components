<?xml version="1.0" encoding="UTF-8"?>
<project xmlns="http://maven.apache.org/POM/4.0.0"
    xmlns:xsi="http://www.w3.org/2001/XMLSchema-instance"
    xsi:schemaLocation="http://maven.apache.org/POM/4.0.0 http://maven.apache.org/xsd/maven-4.0.0.xsd">
    <modelVersion>4.0.0</modelVersion>

    <parent>
        <groupId>com.vaadin</groupId>
        <artifactId>flow-component-base</artifactId>
        <version>3.2-SNAPSHOT</version>
    </parent>

    <artifactId>vaadin-grid-flow-parent</artifactId>
    <version>5.2-SNAPSHOT</version>
    <packaging>pom</packaging>
    <name>Vaadin Grid Flow Parent</name>

    <properties>
<<<<<<< HEAD
        <contextmenu.version>4.1-SNAPSHOT</contextmenu.version>
        <flow.version>3.2.dataprovider-SNAPSHOT</flow.version>
=======
        <contextmenu.version>4.2-SNAPSHOT</contextmenu.version>
>>>>>>> 771106a2
    </properties>

   <repositories>
        <!-- repositories are configured in parent but still need this
             when parent is a snapshot -->
        <repository>
            <id>vaadin-prereleases</id>
            <url>https://maven.vaadin.com/vaadin-prereleases</url>
            <releases>
                <enabled>true</enabled>
            </releases>
            <snapshots>
                <enabled>true</enabled>
            </snapshots>
        </repository>
    </repositories>
    <pluginRepositories>
        <pluginRepository>
            <id>vaadin-prereleases</id>
            <url>https://maven.vaadin.com/vaadin-prereleases</url>
            <snapshots>
                <enabled>true</enabled>
            </snapshots>
        </pluginRepository>
    </pluginRepositories>

    <modules>
        <module>vaadin-grid-flow</module>
        <module>vaadin-grid-testbench</module>
        <module>vaadin-grid-flow-demo</module>
    </modules>

    <profiles>
        <profile>
            <id>default</id>
            <activation>
                <property>
                    <name>!release</name>
                </property>
            </activation>
            <modules>
                <module>vaadin-grid-flow-integration-tests</module>
            </modules>
        </profile>
    </profiles>
</project><|MERGE_RESOLUTION|>--- conflicted
+++ resolved
@@ -16,12 +16,7 @@
     <name>Vaadin Grid Flow Parent</name>
 
     <properties>
-<<<<<<< HEAD
-        <contextmenu.version>4.1-SNAPSHOT</contextmenu.version>
-        <flow.version>3.2.dataprovider-SNAPSHOT</flow.version>
-=======
         <contextmenu.version>4.2-SNAPSHOT</contextmenu.version>
->>>>>>> 771106a2
     </properties>
 
    <repositories>
